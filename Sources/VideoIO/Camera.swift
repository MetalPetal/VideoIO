//
//  File.swift
//  
//
//  Created by Yu Ao on 2019/12/18.
//

import Foundation
import AVFoundation

@available(iOS 10.0, macOS 10.15, *)
@available(tvOS, unavailable)
@available(macCatalyst 14.0, *)
public class Camera {
    public enum Error: Swift.Error {
        case noDeviceFound
        case cannotAddInput
        case cannotAddOutput
        case metadataObjectTypeNotAvailable
        case noRequiredMediaTypeFoundOnDevice
    }
    
    public struct Configurator {
        /// Called when video connection estiblished or video device changed. Called before `captureSession.commitConfiguration`.
        public var videoConnectionConfigurator: (Camera, AVCaptureConnection) -> Void
        
        /// Called when a new video device is selected. Called in `device.lockForConfiguration`/`unlockForConfiguration` block.
        public var videoDeviceConfigurator: (Camera, AVCaptureDevice) -> Void
       
        public static let portraitFrontMirroredVideoOutput: Configurator = {
            var configurator = Configurator()
            configurator.videoConnectionConfigurator = { camera, connection in
                connection.videoOrientation = .portrait
                if camera.videoDevice?.position == .front {
                    connection.isVideoMirrored = true
                }
            }
            return configurator
        }()
        
        public init() {
            self.videoDeviceConfigurator = { _,_ in }
            self.videoConnectionConfigurator = { _,_ in }
        }
    }
    
    public let captureSession: AVCaptureSession
    
    public let photoOutput: AVCapturePhotoOutput?
        
    private let configurator: Configurator
    
    private let defaultCameraPosition: AVCaptureDevice.Position

    private let defaultCameraDeviceTypes: [AVCaptureDevice.DeviceType]
    
    public init(captureSessionPreset: AVCaptureSession.Preset, defaultCameraPosition: AVCaptureDevice.Position = .back, defaultCameraDeviceTypes: [AVCaptureDevice.DeviceType] = [], configurator: Configurator = Configurator()) {
        let captureSession = AVCaptureSession()
        assert(captureSession.canSetSessionPreset(captureSessionPreset))
        captureSession.beginConfiguration()
        captureSession.sessionPreset = captureSessionPreset
        let photoOutput = AVCapturePhotoOutput()
        if captureSession.canAddOutput(photoOutput) {
            captureSession.addOutput(photoOutput)
            self.photoOutput = photoOutput
        } else {
            self.photoOutput = nil
        }
        captureSession.commitConfiguration()
        self.captureSession = captureSession
        self.configurator = configurator
        self.defaultCameraPosition = defaultCameraPosition
        self.defaultCameraDeviceTypes = defaultCameraDeviceTypes
    }
    
    public var captureSessionIsRunning: Bool {
        return self.captureSession.isRunning
    }
    
    /// Start the capture session. Completion handler is called when the session is started, called on main queue.
    public func startRunningCaptureSession() {
        if !self.captureSession.isRunning {
            self.captureSession.startRunning()
        }
    }
    
    public func stopRunningCaptureSession() {
        if self.captureSession.isRunning {
            self.captureSession.stopRunning()
        }
    }
    
    public private(set) var videoDeviceInput: AVCaptureDeviceInput?
    public private(set) var audioDeviceInput: AVCaptureDeviceInput?
    
    public var videoDevice: AVCaptureDevice? {
        return self.videoDeviceInput?.device
    }
    
    public var audioDevice: AVCaptureDevice? {
        return self.audioDeviceInput?.device
    }
    
    public func switchToVideoCaptureDevice(with position: AVCaptureDevice.Position, preferredDeviceTypes: [AVCaptureDevice.DeviceType] = []) throws {
        let deviceTypes: [AVCaptureDevice.DeviceType]
        if preferredDeviceTypes.count == 0 {
            if defaultCameraDeviceTypes.count == 0 {
                #if os(macOS)
                deviceTypes = [.builtInWideAngleCamera]
                #elseif os(tvOS)
                deviceTypes = []
                #else
                if #available(iOS 11.1, *) {
                    deviceTypes = [.builtInDualCamera, .builtInTrueDepthCamera, .builtInWideAngleCamera]
                } else if #available(iOS 10.2, *) {
                    deviceTypes = [.builtInDualCamera, .builtInWideAngleCamera]
                } else {
                    deviceTypes = [.builtInWideAngleCamera]
                }
                #endif
            } else {
                deviceTypes = defaultCameraDeviceTypes
            }
        } else {
            deviceTypes = preferredDeviceTypes
        }
        let discoverySession = AVCaptureDevice.DiscoverySession(deviceTypes: deviceTypes, mediaType: .video, position: position)
        if let device = discoverySession.devices.first {
            try self.switchToVideoCaptureDevice(device)
        } else {
            throw Error.noDeviceFound
        }
    }
    
<<<<<<< HEAD
    public func removeVideoCaptureDevice() {
        self.captureSession.beginConfiguration()

        if let currentVideoDeviceInput = self.videoDeviceInput {
            self.captureSession.removeInput(currentVideoDeviceInput)
            self.videoDeviceInput = nil
        }
        
        self.captureSession.commitConfiguration()
=======
    public func switchToVideoCaptureDevice(_ device: AVCaptureDevice) throws {
        guard device.hasMediaType(.video) else {
            throw Error.noRequiredMediaTypeFoundOnDevice
        }
        
        let newVideoDeviceInput = try AVCaptureDeviceInput(device: device)
        self.captureSession.beginConfiguration()
        if let currentVideoDeviceInput = self.videoDeviceInput {
            self.captureSession.removeInput(currentVideoDeviceInput)
        }
        if self.captureSession.canAddInput(newVideoDeviceInput) {
            self.captureSession.addInput(newVideoDeviceInput)
            self.videoDeviceInput = newVideoDeviceInput
        } else {
            self.captureSession.commitConfiguration()
            throw Error.cannotAddInput
        }
        
        if let connection = self.videoCaptureConnection {
            self.configurator.videoConnectionConfigurator(self, connection)
        }
        self.captureSession.commitConfiguration()
        
        try device.lockForConfiguration()
        self.configurator.videoDeviceConfigurator(self, device)
        device.unlockForConfiguration()
>>>>>>> 1623b3d5
    }
    
    public var videoCaptureConnection: AVCaptureConnection? {
        return self.videoDataOutput?.connection(with: .video)
    }
    
    public private(set) var videoDataOutput: AVCaptureVideoDataOutput?
        
    public func enableVideoDataOutput(on queue: DispatchQueue = .main, delegate: AVCaptureVideoDataOutputSampleBufferDelegate) throws {
        assert(self.videoDataOutput == nil)
        if self.videoDevice == nil {
            try self.switchToVideoCaptureDevice(with: self.defaultCameraPosition)
        }
        self.captureSession.beginConfiguration()
        defer {
            self.captureSession.commitConfiguration()
        }
        if let output = self.videoDataOutput {
            self.captureSession.removeOutput(output)
        }
        let videoDataOutput = AVCaptureVideoDataOutput()
        videoDataOutput.alwaysDiscardsLateVideoFrames = true
        videoDataOutput.setSampleBufferDelegate(delegate, queue: queue)
        if self.captureSession.canAddOutput(videoDataOutput) {
            self.captureSession.addOutput(videoDataOutput)
            self.videoDataOutput = videoDataOutput
        } else {
            throw Error.cannotAddOutput
        }
        
        if let connection = self.videoCaptureConnection {
            self.configurator.videoConnectionConfigurator(self, connection)
        }
    }
    
    public func disableVideoDataOutput() {
        self.captureSession.beginConfiguration()
        if let output = self.videoDataOutput {
            self.captureSession.removeOutput(output)
        }
        self.videoDataOutput = nil
        self.captureSession.commitConfiguration()
    }
    
    public var audioCaptureConnection: AVCaptureConnection? {
        return self.audioDataOutput?.connection(with: .audio)
    }
    
    public private(set) var audioDataOutput: AVCaptureAudioDataOutput?

    public func enableAudioDataOutput(on queue: DispatchQueue = .main, delegate: AVCaptureAudioDataOutputSampleBufferDelegate) throws {
        self.captureSession.beginConfiguration()
        defer {
            self.captureSession.commitConfiguration()
        }
        if self.audioDeviceInput == nil {
            if let device = AVCaptureDevice.default(for: .audio), let audioDeviceInput = try? AVCaptureDeviceInput(device: device) {
                if self.captureSession.canAddInput(audioDeviceInput) {
                    self.captureSession.addInput(audioDeviceInput)
                    self.audioDeviceInput = audioDeviceInput
                } else {
                    throw Error.cannotAddInput
                }
            } else {
                throw Error.cannotAddInput
            }
        }
        assert(self.audioDataOutput == nil)
        if let audioOutput = self.audioDataOutput {
            self.captureSession.removeOutput(audioOutput)
        }
        let audioDataOutput = AVCaptureAudioDataOutput()
        audioDataOutput.setSampleBufferDelegate(delegate, queue: queue)
        if self.captureSession.canAddOutput(audioDataOutput) {
            self.captureSession.addOutput(audioDataOutput)
            self.audioDataOutput = audioDataOutput
        } else {
            throw Error.cannotAddOutput
        }
    }
    
    public func disableAudioDataOutput() {
        self.captureSession.beginConfiguration()
        if let output = self.audioDataOutput {
            self.captureSession.removeOutput(output)
        }
        self.audioDataOutput = nil
        
        if let input = self.audioDeviceInput {
            self.captureSession.removeInput(input)
        }
        self.audioDeviceInput = nil
        self.captureSession.commitConfiguration()
    }
    
    #if os(iOS)
    
    public var metadataCaptureConnection: AVCaptureConnection? {
        return self.metadataOutput?.connection(with: .metadata)
    }
    
    public private(set) var metadataOutput: AVCaptureMetadataOutput?
    
    public func enableMetadataOutput(for metadataObjectTypes: [AVMetadataObject.ObjectType], on queue: DispatchQueue = .main, delegate: AVCaptureMetadataOutputObjectsDelegate) throws {
        assert(self.metadataOutput == nil)
        self.captureSession.beginConfiguration()
        defer {
            self.captureSession.commitConfiguration()
        }
        if let output = self.metadataOutput {
            self.captureSession.removeOutput(output)
        }
        let output = AVCaptureMetadataOutput()
        output.setMetadataObjectsDelegate(delegate, queue: queue)
        if self.captureSession.canAddOutput(output) {
            self.captureSession.addOutput(output)
            self.metadataOutput = output
        } else {
            throw Error.cannotAddOutput
        }
        if Set(output.availableMetadataObjectTypes).intersection(Set(metadataObjectTypes)).count == metadataObjectTypes.count {
            output.metadataObjectTypes = metadataObjectTypes
        } else {
            throw Error.metadataObjectTypeNotAvailable
        }
    }
    
    public func disableMetadataOutput() {
        self.captureSession.beginConfiguration()
        if let output = self.metadataOutput {
            self.captureSession.removeOutput(output)
        }
        self.metadataOutput = nil
        self.captureSession.commitConfiguration()
    }
    
    public var isDepthDataOutputSupported: Bool {
        if #available(iOS 11.0, *) {
            return self.photoOutput?.isDepthDataDeliverySupported ?? false
        } else {
            return false
        }
    }
    
    private var _outputSynchronizer: Any?
    @available(iOS 11.0, *)
    @available(macCatalyst 14.0, *)
    private var outputSynchronizer: AVCaptureDataOutputSynchronizer? {
        get {
            return _outputSynchronizer as? AVCaptureDataOutputSynchronizer
        }
        set {
            _outputSynchronizer = newValue
        }
    }
    
    @available(iOS 11.0, *)
    @available(macCatalyst 14.0, *)
    public var depthCaptureConnection: AVCaptureConnection? {
        return self.depthDataOutput?.connection(with: .depthData)
    }
    
    private var _depthDataOutput: Any?
    @available(iOS 11.0, *)
    @available(macCatalyst 14.0, *)
    public private(set) var depthDataOutput: AVCaptureDepthDataOutput? {
        get {
            return _depthDataOutput as? AVCaptureDepthDataOutput
        }
        set {
            _depthDataOutput = newValue
        }
    }
    
    @available(iOS 11.0, *)
    @available(macCatalyst 14.0, *)
    public func enableSynchronizedVideoAndDepthDataOutput(on queue: DispatchQueue, delegate: AVCaptureDataOutputSynchronizerDelegate) throws {
        assert(self.videoDataOutput == nil)
        assert(self.outputSynchronizer == nil)
        if self.videoDevice == nil {
            try self.switchToVideoCaptureDevice(with: self.defaultCameraPosition)
        }
        self.captureSession.beginConfiguration()
        defer {
            self.captureSession.commitConfiguration()
        }
        if let output = self.videoDataOutput {
            self.captureSession.removeOutput(output)
        }
        let videoDataOutput = AVCaptureVideoDataOutput()
        videoDataOutput.alwaysDiscardsLateVideoFrames = true
        if self.captureSession.canAddOutput(videoDataOutput) {
            self.captureSession.addOutput(videoDataOutput)
            self.videoDataOutput = videoDataOutput
        } else {
            throw Error.cannotAddOutput
        }
        
        let depthDataOutput = AVCaptureDepthDataOutput()
        depthDataOutput.alwaysDiscardsLateDepthData = true
        if self.captureSession.canAddOutput(depthDataOutput) {
            self.captureSession.addOutput(depthDataOutput)
            self.depthDataOutput = depthDataOutput
        } else {
            throw Error.cannotAddOutput
        }
        
        let outputSynchronizer = AVCaptureDataOutputSynchronizer(dataOutputs: [videoDataOutput, depthDataOutput])
        outputSynchronizer.setDelegate(delegate, queue: queue)
        self.outputSynchronizer = outputSynchronizer
        
        if let connection = self.videoCaptureConnection {
            self.configurator.videoConnectionConfigurator(self, connection)
        }
    }
    
    @available(iOS 11.0, *)
    @available(macCatalyst 14.0, *)
    public func disableSynchronizedVideoAndDepthDataOutput() {
        self.captureSession.beginConfiguration()
        
        self.outputSynchronizer = nil
        
        if let output = self.videoDataOutput {
            self.captureSession.removeOutput(output)
        }
        self.videoDataOutput = nil
        
        if let depthOutput = self.depthDataOutput {
            self.captureSession.removeOutput(depthOutput)
        }
        self.depthDataOutput = nil
        
        self.captureSession.commitConfiguration()
    }
    
    #endif
    
    // MARK: - Extension
    
    internal var photoCaptureDelegateHandlers: [AnyObject] = []
    
    @available(macOS, unavailable)
    internal var audioQueueCaptureSession: AudioQueueCaptureSession?
}
<|MERGE_RESOLUTION|>--- conflicted
+++ resolved
@@ -132,7 +132,34 @@
         }
     }
     
-<<<<<<< HEAD
+    public func switchToVideoCaptureDevice(_ device: AVCaptureDevice) throws {
+        guard device.hasMediaType(.video) else {
+            throw Error.noRequiredMediaTypeFoundOnDevice
+        }
+        
+        let newVideoDeviceInput = try AVCaptureDeviceInput(device: device)
+        self.captureSession.beginConfiguration()
+        if let currentVideoDeviceInput = self.videoDeviceInput {
+            self.captureSession.removeInput(currentVideoDeviceInput)
+        }
+        if self.captureSession.canAddInput(newVideoDeviceInput) {
+            self.captureSession.addInput(newVideoDeviceInput)
+            self.videoDeviceInput = newVideoDeviceInput
+        } else {
+            self.captureSession.commitConfiguration()
+            throw Error.cannotAddInput
+        }
+        
+        if let connection = self.videoCaptureConnection {
+            self.configurator.videoConnectionConfigurator(self, connection)
+        }
+        self.captureSession.commitConfiguration()
+        
+        try device.lockForConfiguration()
+        self.configurator.videoDeviceConfigurator(self, device)
+        device.unlockForConfiguration()
+    }
+  
     public func removeVideoCaptureDevice() {
         self.captureSession.beginConfiguration()
 
@@ -142,34 +169,6 @@
         }
         
         self.captureSession.commitConfiguration()
-=======
-    public func switchToVideoCaptureDevice(_ device: AVCaptureDevice) throws {
-        guard device.hasMediaType(.video) else {
-            throw Error.noRequiredMediaTypeFoundOnDevice
-        }
-        
-        let newVideoDeviceInput = try AVCaptureDeviceInput(device: device)
-        self.captureSession.beginConfiguration()
-        if let currentVideoDeviceInput = self.videoDeviceInput {
-            self.captureSession.removeInput(currentVideoDeviceInput)
-        }
-        if self.captureSession.canAddInput(newVideoDeviceInput) {
-            self.captureSession.addInput(newVideoDeviceInput)
-            self.videoDeviceInput = newVideoDeviceInput
-        } else {
-            self.captureSession.commitConfiguration()
-            throw Error.cannotAddInput
-        }
-        
-        if let connection = self.videoCaptureConnection {
-            self.configurator.videoConnectionConfigurator(self, connection)
-        }
-        self.captureSession.commitConfiguration()
-        
-        try device.lockForConfiguration()
-        self.configurator.videoDeviceConfigurator(self, device)
-        device.unlockForConfiguration()
->>>>>>> 1623b3d5
     }
     
     public var videoCaptureConnection: AVCaptureConnection? {
